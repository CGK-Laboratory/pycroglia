import cv2
import numpy as np
from numpy.typing import NDArray


def calculate_otsu_threshold(img: NDArray, adjust: float) -> NDArray:
    """Calculates a binary mask for each slice of a 3D image using Otsu's method and a threshold adjustment factor.

    Args:
        img (NDArray): 3D image array with shape (zs, height, width), where zs is the number of slices.
        adjust (float): Adjustment factor to modify the threshold computed by Otsu's method.

    Returns:
        NDArray: Boolean 3D array (same shape as input) representing the binary thresholded mask.
    """
    zs, height, width = img.shape
    binary_stack = np.zeros((zs, height, width), dtype=bool)

    for i in range(zs):
        z_slice = img[i, :, :].astype(np.uint8)
        # Otsu method for obtaining the threshold
        level, _ = cv2.threshold(z_slice, 0, 255, cv2.THRESH_BINARY + cv2.THRESH_OTSU)
        adjusted_level = min(255.0, level * adjust)

        # Apply the adjusted level
        _, obtained_slice = cv2.threshold(
            z_slice, adjusted_level, 255, cv2.THRESH_BINARY
        )
        binary_stack[i, :, :] = obtained_slice > 0

    return binary_stack


<<<<<<< HEAD
def remove_small_objects(img: NDArray, min_size: int, connectivity: int = 8) -> NDArray:
=======
def remove_small_objects(
    img: NDArray, min_size: int, connectivity: int = 8
) -> NDArray:
>>>>>>> b6cfab8f
    """Removes connected components smaller than a given size from a 3D binary mask.

    Args:
        img (NDArray): 3D binary array (dtype=bool or uint8) with shape (zs, height, width).
        min_size (int): Minimum number of pixels required to keep a component.
        connectivity (int, optional): Connectivity used by OpenCV (4 or 8). Defaults to 8.

    Returns:
        NDArray: 3D binary array with small objects removed.
    """
    zs, _, _ = img.shape
    binary_stack = np.zeros_like(img)

    for i in range(zs):
        binary_img = img[i, :, :].astype(np.uint8)
        filtered_img = np.zeros_like(binary_img)

        num_labels, labels, stats, _ = cv2.connectedComponentsWithStats(
            binary_img, connectivity=connectivity
        )
        for label in range(1, num_labels):
            area = stats[label, cv2.CC_STAT_AREA]
            if area >= min_size:
                filtered_img[labels == label] = 1

        binary_stack[i, :, :] = filtered_img

    return binary_stack<|MERGE_RESOLUTION|>--- conflicted
+++ resolved
@@ -31,13 +31,9 @@
     return binary_stack
 
 
-<<<<<<< HEAD
-def remove_small_objects(img: NDArray, min_size: int, connectivity: int = 8) -> NDArray:
-=======
 def remove_small_objects(
     img: NDArray, min_size: int, connectivity: int = 8
 ) -> NDArray:
->>>>>>> b6cfab8f
     """Removes connected components smaller than a given size from a 3D binary mask.
 
     Args:
