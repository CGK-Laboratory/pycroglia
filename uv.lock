--- conflicted
+++ resolved
@@ -422,13 +422,10 @@
     { name = "opencv-python" },
     { name = "pyqt6" },
     { name = "pyqtgraph" },
-<<<<<<< HEAD
     { name = "scipy", version = "1.15.3", source = { registry = "https://pypi.org/simple" }, marker = "python_full_version < '3.11'" },
     { name = "scipy", version = "1.16.1", source = { registry = "https://pypi.org/simple" }, marker = "python_full_version >= '3.11'" },
-=======
     { name = "scikit-image" },
     { name = "scikit-learn" },
->>>>>>> b44da5c9
     { name = "tifffile", version = "2025.5.10", source = { registry = "https://pypi.org/simple" }, marker = "python_full_version < '3.11'" },
     { name = "tifffile", version = "2025.6.11", source = { registry = "https://pypi.org/simple" }, marker = "python_full_version >= '3.11'" },
 ]
@@ -438,13 +435,10 @@
     { name = "numpy", version = "2.2.6", source = { registry = "https://pypi.org/simple" }, marker = "python_full_version < '3.11'" },
     { name = "numpy", version = "2.3.1", source = { registry = "https://pypi.org/simple" }, marker = "python_full_version >= '3.11'" },
     { name = "opencv-python" },
-<<<<<<< HEAD
     { name = "scipy", version = "1.15.3", source = { registry = "https://pypi.org/simple" }, marker = "python_full_version < '3.11'" },
     { name = "scipy", version = "1.16.1", source = { registry = "https://pypi.org/simple" }, marker = "python_full_version >= '3.11'" },
-=======
     { name = "scikit-image" },
     { name = "scikit-learn" },
->>>>>>> b44da5c9
     { name = "tifffile", version = "2025.5.10", source = { registry = "https://pypi.org/simple" }, marker = "python_full_version < '3.11'" },
     { name = "tifffile", version = "2025.6.11", source = { registry = "https://pypi.org/simple" }, marker = "python_full_version >= '3.11'" },
 ]
@@ -466,12 +460,9 @@
     { name = "opencv-python", specifier = ">=4.11.0.86" },
     { name = "pyqt6", specifier = ">=6.9.1" },
     { name = "pyqtgraph", specifier = ">=0.13.7" },
-<<<<<<< HEAD
     { name = "scipy", specifier = ">=1.15.3" },
-=======
     { name = "scikit-image", specifier = ">=0.25.2" },
     { name = "scikit-learn", specifier = ">=1.7.1" },
->>>>>>> b44da5c9
     { name = "tifffile", specifier = ">=2025.5.10" },
 ]
 
@@ -479,12 +470,9 @@
 core = [
     { name = "numpy", specifier = ">=2.2.6" },
     { name = "opencv-python", specifier = ">=4.11.0.86" },
-<<<<<<< HEAD
     { name = "scipy", specifier = ">=1.15.3" },
-=======
     { name = "scikit-image", specifier = ">=0.25.2" },
     { name = "scikit-learn", specifier = ">=1.7.1" },
->>>>>>> b44da5c9
     { name = "tifffile", specifier = ">=2025.5.10" },
 ]
 core-test = [
@@ -636,8 +624,6 @@
 ]
 
 [[package]]
-<<<<<<< HEAD
-=======
 name = "scikit-image"
 version = "0.25.2"
 source = { registry = "https://pypi.org/simple" }
@@ -722,7 +708,6 @@
 ]
 
 [[package]]
->>>>>>> b44da5c9
 name = "scipy"
 version = "1.15.3"
 source = { registry = "https://pypi.org/simple" }
@@ -857,8 +842,6 @@
 ]
 
 [[package]]
-<<<<<<< HEAD
-=======
 name = "threadpoolctl"
 version = "3.6.0"
 source = { registry = "https://pypi.org/simple" }
@@ -868,7 +851,6 @@
 ]
 
 [[package]]
->>>>>>> b44da5c9
 name = "tifffile"
 version = "2025.5.10"
 source = { registry = "https://pypi.org/simple" }
